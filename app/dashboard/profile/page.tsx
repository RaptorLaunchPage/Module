"use client"

import type React from "react"

import { useState, useRef, useEffect } from "react"
import { useAuth } from "@/hooks/use-auth"
import { supabase } from "@/lib/supabase"
import { EmergencyAdminService } from "@/lib/emergency-admin-service"
import { Card, CardContent, CardDescription, CardHeader, CardTitle } from "@/components/ui/card"
import { Button } from "@/components/ui/button"
import { Input } from "@/components/ui/input"
import { Label } from "@/components/ui/label"
import { Select, SelectContent, SelectItem, SelectTrigger, SelectValue } from "@/components/ui/select"
import { Switch } from "@/components/ui/switch"
import { Avatar, AvatarFallback, AvatarImage } from "@/components/ui/avatar"
import { useToast } from "@/hooks/use-toast"
import { Upload, User } from "lucide-react"

export default function ProfilePage() {
  const { profile } = useAuth()
  const { toast } = useToast()
  const fileInputRef = useRef<HTMLInputElement>(null)
  const [loading, setLoading] = useState(false)
  const [uploading, setUploading] = useState(false)
  const [formData, setFormData] = useState({
    name: profile?.name || "",
    contact_number: profile?.contact_number || "",
    in_game_role: profile?.in_game_role || "",
    device_model: "",
    ram: "",
    fps: "",
    storage: "",
<<<<<<< HEAD
    status: profile?.status || "Active",
    gyroscope_enabled: profile?.gyroscope_enabled !== undefined ? profile.gyroscope_enabled : true,
    instagram_handle: profile?.instagram_handle || "",
    discord_id: profile?.discord_id || "",
=======
>>>>>>> 1563a0fb
  })
  const [teamInfo, setTeamInfo] = useState<any>(null)

  useEffect(() => {
    const fetchTeamInfo = async () => {
      if (profile?.team_id) {
        const { data, error } = await supabase
          .from("teams")
          .select("name, tier, created_at")
          .eq("id", profile.team_id)
          .single()
        
        if (!error && data) {
          setTeamInfo(data)
        }
      }
    }
<<<<<<< HEAD
    fetchTeamInfo()
=======
    fetchTeamName()
>>>>>>> 1563a0fb

    // Parse device_info if it exists
    if (profile?.device_info) {
      try {
        const deviceInfo = JSON.parse(profile.device_info)
        setFormData(prev => ({
          ...prev,
          device_model: deviceInfo.device_model || "",
          ram: deviceInfo.ram || "",
          fps: deviceInfo.fps || "",
          storage: deviceInfo.storage || "",
        }))
      } catch {
        // If parsing fails, keep empty values
      }
    }
<<<<<<< HEAD

    // Update form data when profile changes
    if (profile) {
      setFormData(prev => ({
        ...prev,
        name: profile.name || "",
        contact_number: profile.contact_number || "",
        in_game_role: profile.in_game_role || "",
        status: profile.status || "Active",
        gyroscope_enabled: profile.gyroscope_enabled !== undefined ? profile.gyroscope_enabled : true,
        instagram_handle: profile.instagram_handle || "",
        discord_id: profile.discord_id || "",
      }))
    }
  }, [profile])
=======
  }, [profile?.team_id, profile?.device_info])
>>>>>>> 1563a0fb

  const updateProfile = async () => {
    if (!profile) return

    setLoading(true)
    try {
      // Construct device_info as JSON
      const deviceInfo = {
        device_model: formData.device_model,
        ram: formData.ram,
        fps: formData.fps,
        storage: formData.storage,
      }

      const { error } = await supabase
        .from("users")
        .update({
          name: formData.name,
          contact_number: formData.contact_number,
          in_game_role: formData.in_game_role,
          device_info: JSON.stringify(deviceInfo),
<<<<<<< HEAD
          status: formData.status,
          gyroscope_enabled: formData.gyroscope_enabled,
          instagram_handle: formData.instagram_handle,
          discord_id: formData.discord_id,
=======
>>>>>>> 1563a0fb
        })
        .eq("id", profile.id)

      if (error) throw error

      toast({
        title: "Success",
        description: "Profile updated successfully",
      })
    } catch (error) {
      console.error("Error updating profile:", error)
      toast({
        title: "Error",
        description: "Failed to update profile",
        variant: "destructive",
      })
    } finally {
      setLoading(false)
    }
  }

  const uploadAvatar = async (event: React.ChangeEvent<HTMLInputElement>) => {
    const file = event.target.files?.[0]
    if (!file || !profile) return

    setUploading(true)
    try {
      const fileExt = file.name.split(".").pop()
      const fileName = `${profile.id}-${Math.random()}.${fileExt}`
      const filePath = `${fileName}`

      const { error: uploadError } = await supabase.storage.from("avatars").upload(filePath, file, { upsert: true })

      if (uploadError) throw uploadError

      const { data } = supabase.storage.from("avatars").getPublicUrl(filePath)

      // Update user profile with avatar URL
      const { error: updateError } = await supabase
        .from("users")
        .update({ avatar_url: data.publicUrl })
        .eq("id", profile.id)

      if (updateError) throw updateError

      toast({
        title: "Success",
        description: "Avatar uploaded successfully",
      })
    } catch (error) {
      console.error("Error uploading avatar:", error)
      toast({
        title: "Error",
        description: "Failed to upload avatar",
        variant: "destructive",
      })
    } finally {
      setUploading(false)
    }
  }

  if (!profile) {
    return <div>Loading...</div>
  }

  return (
    <div className="space-y-6">
      <div>
        <h1 className="text-3xl font-bold tracking-tight">Profile</h1>
        <p className="text-muted-foreground">Manage your account settings and preferences</p>
      </div>

      <div className="grid gap-6 md:grid-cols-2">
        <Card>
          <CardHeader>
            <CardTitle>Account Information</CardTitle>
            <CardDescription>Your account details (read-only)</CardDescription>
          </CardHeader>
          <CardContent className="space-y-4">
            <div className="space-y-2">
              <Label>Email</Label>
              <Input value={profile.email} disabled />
            </div>
            <div className="space-y-2">
              <Label>Role</Label>
              <Input value={profile.role} disabled />
            </div>
            <div className="space-y-2">
<<<<<<< HEAD
              <Label>Team Name</Label>
              <Input value={teamInfo?.name || "No team assigned"} disabled />
            </div>
            <div className="space-y-2">
              <Label>Team Tier</Label>
              <Input value={teamInfo?.tier || "N/A"} disabled />
            </div>
            <div className="space-y-2">
              <Label>Join Date</Label>
              <Input 
                value={profile.created_at ? new Date(profile.created_at).toLocaleDateString() : "N/A"} 
                disabled 
              />
            </div>
          </CardContent>
        </Card>

        <Card>
          <CardHeader>
            <CardTitle>Avatar</CardTitle>
            <CardDescription>Upload your profile picture</CardDescription>
          </CardHeader>
          <CardContent className="space-y-4">
            <div className="flex items-center gap-4">
              <Avatar className="h-20 w-20">
                <AvatarImage src={profile.avatar_url || ""} />
                <AvatarFallback>
                  <User className="h-10 w-10" />
                </AvatarFallback>
              </Avatar>
              <div>
                <Button onClick={() => fileInputRef.current?.click()} disabled={uploading} className="mb-2">
                  <Upload className="h-4 w-4 mr-2" />
                  {uploading ? "Uploading..." : "Upload Avatar"}
                </Button>
                <p className="text-sm text-muted-foreground">JPG, PNG up to 2MB</p>
              </div>
            </div>
            <input ref={fileInputRef} type="file" accept="image/*" onChange={uploadAvatar} className="hidden" />
=======
              <Label>Team</Label>
              <Input value={teamName || profile.team_id || "No team assigned"} disabled />
            </div>
>>>>>>> 1563a0fb
          </CardContent>
        </Card>
      </div>

      <Card>
        <CardHeader>
          <CardTitle>Personal Information</CardTitle>
          <CardDescription>Update your personal details</CardDescription>
        </CardHeader>
        <CardContent className="space-y-4">
          <div className="grid gap-4 md:grid-cols-2">
            <div className="space-y-2">
              <Label htmlFor="name">In-Game Name</Label>
              <Input
                id="name"
                value={formData.name}
                onChange={(e) => setFormData({ ...formData, name: e.target.value })}
                placeholder="Enter your in-game name"
              />
            </div>
            <div className="space-y-2">
              <Label htmlFor="contact">Contact Number</Label>
              <Input
                id="contact"
                value={formData.contact_number}
                onChange={(e) => setFormData({ ...formData, contact_number: e.target.value })}
                placeholder="Enter your contact number"
              />
            </div>
          </div>

          <div className="grid gap-4 md:grid-cols-2">
            <div className="space-y-2">
              <Label htmlFor="in_game_role">In-Game Role</Label>
              <Input
                id="in_game_role"
                value={formData.in_game_role}
                onChange={(e) => setFormData({ ...formData, in_game_role: e.target.value })}
                placeholder="e.g., IGL, Support, Entry Fragger"
              />
            </div>
            <div className="space-y-2">
              <Label htmlFor="status">Status</Label>
              <Select value={formData.status} onValueChange={(value) => setFormData({ ...formData, status: value })}>
                <SelectTrigger>
                  <SelectValue placeholder="Select status" />
                </SelectTrigger>
                <SelectContent>
                  <SelectItem value="Active">Active</SelectItem>
                  <SelectItem value="Benched">Benched</SelectItem>
                  <SelectItem value="On Leave">On Leave</SelectItem>
                  <SelectItem value="Discontinued">Discontinued</SelectItem>
                </SelectContent>
              </Select>
            </div>
          </div>

          <div className="space-y-4">
            <Label>Device Information</Label>
            <div className="grid gap-4 md:grid-cols-2">
              <div className="space-y-2">
                <Label htmlFor="device_model">Device Model</Label>
                <Input
                  id="device_model"
                  value={formData.device_model}
                  onChange={(e) => setFormData({ ...formData, device_model: e.target.value })}
                  placeholder="e.g., iPhone 14 Pro"
                />
              </div>
              <div className="space-y-2">
                <Label htmlFor="ram">RAM</Label>
                <Input
                  id="ram"
                  value={formData.ram}
                  onChange={(e) => setFormData({ ...formData, ram: e.target.value })}
                  placeholder="e.g., 8GB"
                />
              </div>
              <div className="space-y-2">
                <Label htmlFor="fps">FPS</Label>
                <Input
                  id="fps"
                  value={formData.fps}
                  onChange={(e) => setFormData({ ...formData, fps: e.target.value })}
                  placeholder="e.g., 60 FPS"
                />
              </div>
              <div className="space-y-2">
                <Label htmlFor="storage">Storage</Label>
                <Input
                  id="storage"
                  value={formData.storage}
                  onChange={(e) => setFormData({ ...formData, storage: e.target.value })}
                  placeholder="e.g., 256GB"
                />
              </div>
            </div>
          </div>

          <div className="space-y-4">
            <Label>Game Settings</Label>
            <div className="flex items-center space-x-2">
              <Switch
                id="gyroscope"
                checked={formData.gyroscope_enabled}
                onCheckedChange={(checked) => setFormData({ ...formData, gyroscope_enabled: checked })}
              />
              <Label htmlFor="gyroscope">Gyroscope Enabled</Label>
            </div>
          </div>

          <div className="space-y-4">
<<<<<<< HEAD
            <Label>Social Links</Label>
            <div className="grid gap-4 md:grid-cols-2">
              <div className="space-y-2">
                <Label htmlFor="instagram">Instagram Handle</Label>
                <Input
                  id="instagram"
                  value={formData.instagram_handle}
                  onChange={(e) => setFormData({ ...formData, instagram_handle: e.target.value })}
                  placeholder="@username"
                />
              </div>
              <div className="space-y-2">
                <Label htmlFor="discord">Discord ID</Label>
                <Input
                  id="discord"
                  value={formData.discord_id}
                  onChange={(e) => setFormData({ ...formData, discord_id: e.target.value })}
                  placeholder="username#1234"
=======
            <Label>Device Information</Label>
            <div className="grid gap-4 md:grid-cols-2">
              <div className="space-y-2">
                <Label htmlFor="device_model">Device Model</Label>
                <Input
                  id="device_model"
                  value={formData.device_model}
                  onChange={(e) => setFormData({ ...formData, device_model: e.target.value })}
                  placeholder="e.g., iPhone 14 Pro"
                />
              </div>
              <div className="space-y-2">
                <Label htmlFor="ram">RAM</Label>
                <Input
                  id="ram"
                  value={formData.ram}
                  onChange={(e) => setFormData({ ...formData, ram: e.target.value })}
                  placeholder="e.g., 8GB"
                />
              </div>
              <div className="space-y-2">
                <Label htmlFor="fps">FPS</Label>
                <Input
                  id="fps"
                  value={formData.fps}
                  onChange={(e) => setFormData({ ...formData, fps: e.target.value })}
                  placeholder="e.g., 60 FPS"
                />
              </div>
              <div className="space-y-2">
                <Label htmlFor="storage">Storage</Label>
                <Input
                  id="storage"
                  value={formData.storage}
                  onChange={(e) => setFormData({ ...formData, storage: e.target.value })}
                  placeholder="e.g., 256GB"
>>>>>>> 1563a0fb
                />
              </div>
            </div>
          </div>

          <Button onClick={updateProfile} disabled={loading}>
            {loading ? "Updating..." : "Update Profile"}
          </Button>
        </CardContent>
      </Card>
    </div>
  )
}<|MERGE_RESOLUTION|>--- conflicted
+++ resolved
@@ -1,439 +1,424 @@
 "use client"
 
-import type React from "react"
-
-import { useState, useRef, useEffect } from "react"
 import { useAuth } from "@/hooks/use-auth"
-import { supabase } from "@/lib/supabase"
-import { EmergencyAdminService } from "@/lib/emergency-admin-service"
 import { Card, CardContent, CardDescription, CardHeader, CardTitle } from "@/components/ui/card"
 import { Button } from "@/components/ui/button"
 import { Input } from "@/components/ui/input"
 import { Label } from "@/components/ui/label"
+import { Avatar, AvatarFallback, AvatarImage } from "@/components/ui/avatar"
 import { Select, SelectContent, SelectItem, SelectTrigger, SelectValue } from "@/components/ui/select"
 import { Switch } from "@/components/ui/switch"
-import { Avatar, AvatarFallback, AvatarImage } from "@/components/ui/avatar"
-import { useToast } from "@/hooks/use-toast"
-import { Upload, User } from "lucide-react"
+import { useState, useEffect } from "react"
+import { supabase } from "@/lib/supabase"
+import { toast } from "sonner"
+import { Upload, User, Shield, Calendar, Star, ToggleLeft, Instagram, MessageSquare } from "lucide-react"
 
 export default function ProfilePage() {
-  const { profile } = useAuth()
-  const { toast } = useToast()
-  const fileInputRef = useRef<HTMLInputElement>(null)
-  const [loading, setLoading] = useState(false)
+  const { profile, loading, refreshProfile } = useAuth()
+  const [updating, setUpdating] = useState(false)
   const [uploading, setUploading] = useState(false)
   const [formData, setFormData] = useState({
-    name: profile?.name || "",
-    contact_number: profile?.contact_number || "",
-    in_game_role: profile?.in_game_role || "",
+    name: "",
     device_model: "",
     ram: "",
     fps: "",
     storage: "",
-<<<<<<< HEAD
     status: profile?.status || "Active",
     gyroscope_enabled: profile?.gyroscope_enabled !== undefined ? profile.gyroscope_enabled : true,
     instagram_handle: profile?.instagram_handle || "",
     discord_id: profile?.discord_id || "",
-=======
->>>>>>> 1563a0fb
   })
   const [teamInfo, setTeamInfo] = useState<any>(null)
 
   useEffect(() => {
     const fetchTeamInfo = async () => {
       if (profile?.team_id) {
-        const { data, error } = await supabase
-          .from("teams")
-          .select("name, tier, created_at")
-          .eq("id", profile.team_id)
-          .single()
-        
-        if (!error && data) {
-          setTeamInfo(data)
+        try {
+          const { data, error } = await supabase
+            .from("teams")
+            .select("name, tier, created_at")
+            .eq("id", profile.team_id)
+            .single()
+          
+          if (!error && data) {
+            setTeamInfo(data)
+          }
+        } catch (error) {
+          console.error("Error fetching team info:", error)
         }
       }
     }
-<<<<<<< HEAD
-    fetchTeamInfo()
-=======
-    fetchTeamName()
->>>>>>> 1563a0fb
-
-    // Parse device_info if it exists
-    if (profile?.device_info) {
-      try {
-        const deviceInfo = JSON.parse(profile.device_info)
-        setFormData(prev => ({
-          ...prev,
-          device_model: deviceInfo.device_model || "",
-          ram: deviceInfo.ram || "",
-          fps: deviceInfo.fps || "",
-          storage: deviceInfo.storage || "",
-        }))
-      } catch {
-        // If parsing fails, keep empty values
-      }
-    }
-<<<<<<< HEAD
-
-    // Update form data when profile changes
+
     if (profile) {
-      setFormData(prev => ({
-        ...prev,
+      setFormData({
         name: profile.name || "",
-        contact_number: profile.contact_number || "",
-        in_game_role: profile.in_game_role || "",
+        device_model: profile.device_model || "",
+        ram: profile.ram || "",
+        fps: profile.fps || "",
+        storage: profile.storage || "",
         status: profile.status || "Active",
         gyroscope_enabled: profile.gyroscope_enabled !== undefined ? profile.gyroscope_enabled : true,
         instagram_handle: profile.instagram_handle || "",
         discord_id: profile.discord_id || "",
-      }))
+      })
+      fetchTeamInfo()
     }
   }, [profile])
-=======
-  }, [profile?.team_id, profile?.device_info])
->>>>>>> 1563a0fb
-
-  const updateProfile = async () => {
+
+  const handleInputChange = (field: string, value: string | boolean) => {
+    setFormData(prev => ({
+      ...prev,
+      [field]: value
+    }))
+  }
+
+  const handleSubmit = async (e: React.FormEvent) => {
+    e.preventDefault()
     if (!profile) return
 
-    setLoading(true)
+    setUpdating(true)
     try {
-      // Construct device_info as JSON
-      const deviceInfo = {
-        device_model: formData.device_model,
-        ram: formData.ram,
-        fps: formData.fps,
-        storage: formData.storage,
-      }
-
       const { error } = await supabase
         .from("users")
         .update({
           name: formData.name,
-          contact_number: formData.contact_number,
-          in_game_role: formData.in_game_role,
-          device_info: JSON.stringify(deviceInfo),
-<<<<<<< HEAD
+          device_model: formData.device_model,
+          ram: formData.ram,
+          fps: formData.fps,
+          storage: formData.storage,
           status: formData.status,
           gyroscope_enabled: formData.gyroscope_enabled,
           instagram_handle: formData.instagram_handle,
           discord_id: formData.discord_id,
-=======
->>>>>>> 1563a0fb
         })
         .eq("id", profile.id)
 
       if (error) throw error
 
-      toast({
-        title: "Success",
-        description: "Profile updated successfully",
-      })
+      toast.success("Profile updated successfully!")
+      await refreshProfile()
     } catch (error) {
       console.error("Error updating profile:", error)
-      toast({
-        title: "Error",
-        description: "Failed to update profile",
-        variant: "destructive",
-      })
+      toast.error("Failed to update profile")
     } finally {
-      setLoading(false)
+      setUpdating(false)
     }
   }
 
-  const uploadAvatar = async (event: React.ChangeEvent<HTMLInputElement>) => {
+  const handleAvatarUpload = async (event: React.ChangeEvent<HTMLInputElement>) => {
     const file = event.target.files?.[0]
     if (!file || !profile) return
 
+    // Validate file type
+    if (!file.type.startsWith('image/')) {
+      toast.error("Please select a valid image file")
+      return
+    }
+
+    // Validate file size (max 5MB)
+    if (file.size > 5 * 1024 * 1024) {
+      toast.error("File size must be less than 5MB")
+      return
+    }
+
     setUploading(true)
     try {
-      const fileExt = file.name.split(".").pop()
-      const fileName = `${profile.id}-${Math.random()}.${fileExt}`
-      const filePath = `${fileName}`
-
-      const { error: uploadError } = await supabase.storage.from("avatars").upload(filePath, file, { upsert: true })
+      // Delete existing avatar if it exists
+      if (profile.avatar_url) {
+        const oldFileName = profile.avatar_url.split('/').pop()
+        if (oldFileName) {
+          await supabase.storage
+            .from('avatars')
+            .remove([`${profile.id}/${oldFileName}`])
+        }
+      }
+
+      // Upload new avatar
+      const fileExt = file.name.split('.').pop()
+      const fileName = `${Date.now()}.${fileExt}`
+      const filePath = `${profile.id}/${fileName}`
+
+      const { error: uploadError } = await supabase.storage
+        .from('avatars')
+        .upload(filePath, file)
 
       if (uploadError) throw uploadError
 
-      const { data } = supabase.storage.from("avatars").getPublicUrl(filePath)
-
-      // Update user profile with avatar URL
+      // Get public URL
+      const { data: { publicUrl } } = supabase.storage
+        .from('avatars')
+        .getPublicUrl(filePath)
+
+      // Update user profile with new avatar URL
       const { error: updateError } = await supabase
-        .from("users")
-        .update({ avatar_url: data.publicUrl })
-        .eq("id", profile.id)
+        .from('users')
+        .update({ avatar_url: publicUrl })
+        .eq('id', profile.id)
 
       if (updateError) throw updateError
 
-      toast({
-        title: "Success",
-        description: "Avatar uploaded successfully",
-      })
+      toast.success("Avatar updated successfully!")
+      await refreshProfile()
     } catch (error) {
       console.error("Error uploading avatar:", error)
-      toast({
-        title: "Error",
-        description: "Failed to upload avatar",
-        variant: "destructive",
-      })
+      toast.error("Failed to upload avatar")
     } finally {
       setUploading(false)
     }
   }
 
+  if (loading) {
+    return (
+      <div className="space-y-6">
+        <div className="animate-pulse">
+          <div className="h-8 bg-muted rounded w-48 mb-2"></div>
+          <div className="h-4 bg-muted rounded w-64"></div>
+        </div>
+      </div>
+    )
+  }
+
   if (!profile) {
-    return <div>Loading...</div>
+    return (
+      <div className="space-y-6">
+        <div className="text-center">
+          <h1 className="text-3xl font-bold tracking-tight">Profile</h1>
+          <p className="text-muted-foreground">Loading your profile...</p>
+        </div>
+      </div>
+    )
   }
+
+  // Format join date
+  const joinDate = teamInfo?.created_at ? new Date(teamInfo.created_at).toLocaleDateString() : "N/A"
 
   return (
     <div className="space-y-6">
-      <div>
-        <h1 className="text-3xl font-bold tracking-tight">Profile</h1>
-        <p className="text-muted-foreground">Manage your account settings and preferences</p>
+      <div className="flex items-center justify-between">
+        <div>
+          <h1 className="text-3xl font-bold tracking-tight">Profile</h1>
+          <p className="text-muted-foreground">Manage your account settings and preferences</p>
+        </div>
+        
+        {/* Avatar Upload Section */}
+        <div className="flex items-center space-x-4">
+          <div className="relative">
+            <Avatar className="h-16 w-16">
+              <AvatarImage src={profile.avatar_url || ""} alt={profile.name || "User"} />
+              <AvatarFallback>
+                <User className="h-8 w-8" />
+              </AvatarFallback>
+            </Avatar>
+            <label 
+              htmlFor="avatar-upload" 
+              className="absolute -bottom-2 -right-2 p-1 bg-primary text-primary-foreground rounded-full cursor-pointer hover:bg-primary/90 transition-colors"
+            >
+              <Upload className="h-3 w-3" />
+            </label>
+            <input
+              id="avatar-upload"
+              type="file"
+              accept="image/*"
+              onChange={handleAvatarUpload}
+              disabled={uploading}
+              className="hidden"
+            />
+          </div>
+          <div className="text-sm">
+            <Button 
+              variant="outline" 
+              size="sm"
+              onClick={() => document.getElementById('avatar-upload')?.click()}
+              disabled={uploading}
+            >
+              {uploading ? "Uploading..." : "Update Avatar"}
+            </Button>
+          </div>
+        </div>
       </div>
 
       <div className="grid gap-6 md:grid-cols-2">
+        {/* Team Information (Non-editable) */}
         <Card>
           <CardHeader>
-            <CardTitle>Account Information</CardTitle>
-            <CardDescription>Your account details (read-only)</CardDescription>
+            <CardTitle className="flex items-center gap-2">
+              <Shield className="h-5 w-5" />
+              Team Information
+            </CardTitle>
+            <CardDescription>Your current team details</CardDescription>
           </CardHeader>
           <CardContent className="space-y-4">
-            <div className="space-y-2">
-              <Label>Email</Label>
-              <Input value={profile.email} disabled />
-            </div>
-            <div className="space-y-2">
-              <Label>Role</Label>
-              <Input value={profile.role} disabled />
-            </div>
-            <div className="space-y-2">
-<<<<<<< HEAD
-              <Label>Team Name</Label>
-              <Input value={teamInfo?.name || "No team assigned"} disabled />
-            </div>
-            <div className="space-y-2">
-              <Label>Team Tier</Label>
-              <Input value={teamInfo?.tier || "N/A"} disabled />
-            </div>
-            <div className="space-y-2">
-              <Label>Join Date</Label>
-              <Input 
-                value={profile.created_at ? new Date(profile.created_at).toLocaleDateString() : "N/A"} 
-                disabled 
-              />
+            <div className="grid grid-cols-2 gap-4">
+              <div>
+                <Label className="text-sm font-medium text-muted-foreground">Team Name</Label>
+                <p className="text-sm font-medium">{teamInfo?.name || "No team assigned"}</p>
+              </div>
+              <div>
+                <Label className="text-sm font-medium text-muted-foreground">Join Date</Label>
+                <p className="text-sm font-medium">{joinDate}</p>
+              </div>
+              <div>
+                <Label className="text-sm font-medium text-muted-foreground">Team Tier</Label>
+                <p className="text-sm font-medium">{teamInfo?.tier || "N/A"}</p>
+              </div>
+              <div>
+                <Label className="text-sm font-medium text-muted-foreground">Status</Label>
+                <p className="text-sm font-medium">{formData.status}</p>
+              </div>
+              <div className="col-span-2">
+                <Label className="text-sm font-medium text-muted-foreground">Role</Label>
+                <p className="text-sm font-medium capitalize">{profile.role?.replace('_', ' ')}</p>
+              </div>
             </div>
           </CardContent>
         </Card>
 
+        {/* Personal Information (Editable) */}
         <Card>
           <CardHeader>
-            <CardTitle>Avatar</CardTitle>
-            <CardDescription>Upload your profile picture</CardDescription>
+            <CardTitle className="flex items-center gap-2">
+              <User className="h-5 w-5" />
+              Personal Information
+            </CardTitle>
+            <CardDescription>Update your personal details</CardDescription>
           </CardHeader>
-          <CardContent className="space-y-4">
-            <div className="flex items-center gap-4">
-              <Avatar className="h-20 w-20">
-                <AvatarImage src={profile.avatar_url || ""} />
-                <AvatarFallback>
-                  <User className="h-10 w-10" />
-                </AvatarFallback>
-              </Avatar>
-              <div>
-                <Button onClick={() => fileInputRef.current?.click()} disabled={uploading} className="mb-2">
-                  <Upload className="h-4 w-4 mr-2" />
-                  {uploading ? "Uploading..." : "Upload Avatar"}
-                </Button>
-                <p className="text-sm text-muted-foreground">JPG, PNG up to 2MB</p>
-              </div>
-            </div>
-            <input ref={fileInputRef} type="file" accept="image/*" onChange={uploadAvatar} className="hidden" />
-=======
-              <Label>Team</Label>
-              <Input value={teamName || profile.team_id || "No team assigned"} disabled />
-            </div>
->>>>>>> 1563a0fb
+          <CardContent>
+            <form onSubmit={handleSubmit} className="space-y-4">
+              <div>
+                <Label htmlFor="name">In-Game Name</Label>
+                <Input
+                  id="name"
+                  value={formData.name}
+                  onChange={(e) => handleInputChange("name", e.target.value)}
+                  placeholder="Enter your in-game name"
+                />
+              </div>
+              
+              <div>
+                <Label htmlFor="email">Email</Label>
+                <Input
+                  id="email"
+                  value={profile.email}
+                  disabled
+                  className="bg-muted"
+                />
+              </div>
+
+              <div className="flex items-center space-x-2">
+                <Switch
+                  id="gyroscope"
+                  checked={formData.gyroscope_enabled}
+                  onCheckedChange={(checked) => handleInputChange("gyroscope_enabled", checked)}
+                />
+                <Label htmlFor="gyroscope" className="flex items-center gap-2">
+                  <ToggleLeft className="h-4 w-4" />
+                  Gyroscope Enabled
+                </Label>
+              </div>
+
+              <Button type="submit" disabled={updating} className="w-full">
+                {updating ? "Updating..." : "Update Profile"}
+              </Button>
+            </form>
+          </CardContent>
+        </Card>
+
+        {/* Device Information */}
+        <Card>
+          <CardHeader>
+            <CardTitle>Device Information</CardTitle>
+            <CardDescription>Your gaming device specifications</CardDescription>
+          </CardHeader>
+          <CardContent>
+            <form onSubmit={handleSubmit} className="space-y-4">
+              <div>
+                <Label htmlFor="device_model">Device Model</Label>
+                <Input
+                  id="device_model"
+                  value={formData.device_model}
+                  onChange={(e) => handleInputChange("device_model", e.target.value)}
+                  placeholder="e.g., iPhone 13 Pro, Samsung Galaxy S21"
+                />
+              </div>
+
+              <div>
+                <Label htmlFor="ram">RAM</Label>
+                <Input
+                  id="ram"
+                  value={formData.ram}
+                  onChange={(e) => handleInputChange("ram", e.target.value)}
+                  placeholder="e.g., 8GB, 12GB"
+                />
+              </div>
+
+              <div>
+                <Label htmlFor="fps">FPS</Label>
+                <Input
+                  id="fps"
+                  value={formData.fps}
+                  onChange={(e) => handleInputChange("fps", e.target.value)}
+                  placeholder="e.g., 60, 90, 120"
+                />
+              </div>
+
+              <div>
+                <Label htmlFor="storage">Storage</Label>
+                <Input
+                  id="storage"
+                  value={formData.storage}
+                  onChange={(e) => handleInputChange("storage", e.target.value)}
+                  placeholder="e.g., 128GB, 256GB"
+                />
+              </div>
+
+              <Button type="submit" disabled={updating} className="w-full">
+                {updating ? "Updating..." : "Update Device Info"}
+              </Button>
+            </form>
+          </CardContent>
+        </Card>
+
+        {/* Social Links */}
+        <Card>
+          <CardHeader>
+            <CardTitle>Social Links</CardTitle>
+            <CardDescription>Connect your social media accounts</CardDescription>
+          </CardHeader>
+          <CardContent>
+            <form onSubmit={handleSubmit} className="space-y-4">
+              <div>
+                <Label htmlFor="instagram_handle" className="flex items-center gap-2">
+                  <Instagram className="h-4 w-4" />
+                  Instagram Handle
+                </Label>
+                <Input
+                  id="instagram_handle"
+                  value={formData.instagram_handle}
+                  onChange={(e) => handleInputChange("instagram_handle", e.target.value)}
+                  placeholder="@username (without @)"
+                />
+              </div>
+
+              <div>
+                <Label htmlFor="discord_id" className="flex items-center gap-2">
+                  <MessageSquare className="h-4 w-4" />
+                  Discord ID
+                </Label>
+                <Input
+                  id="discord_id"
+                  value={formData.discord_id}
+                  onChange={(e) => handleInputChange("discord_id", e.target.value)}
+                  placeholder="username#1234"
+                />
+              </div>
+
+              <Button type="submit" disabled={updating} className="w-full">
+                {updating ? "Updating..." : "Update Social Links"}
+              </Button>
+            </form>
           </CardContent>
         </Card>
       </div>
-
-      <Card>
-        <CardHeader>
-          <CardTitle>Personal Information</CardTitle>
-          <CardDescription>Update your personal details</CardDescription>
-        </CardHeader>
-        <CardContent className="space-y-4">
-          <div className="grid gap-4 md:grid-cols-2">
-            <div className="space-y-2">
-              <Label htmlFor="name">In-Game Name</Label>
-              <Input
-                id="name"
-                value={formData.name}
-                onChange={(e) => setFormData({ ...formData, name: e.target.value })}
-                placeholder="Enter your in-game name"
-              />
-            </div>
-            <div className="space-y-2">
-              <Label htmlFor="contact">Contact Number</Label>
-              <Input
-                id="contact"
-                value={formData.contact_number}
-                onChange={(e) => setFormData({ ...formData, contact_number: e.target.value })}
-                placeholder="Enter your contact number"
-              />
-            </div>
-          </div>
-
-          <div className="grid gap-4 md:grid-cols-2">
-            <div className="space-y-2">
-              <Label htmlFor="in_game_role">In-Game Role</Label>
-              <Input
-                id="in_game_role"
-                value={formData.in_game_role}
-                onChange={(e) => setFormData({ ...formData, in_game_role: e.target.value })}
-                placeholder="e.g., IGL, Support, Entry Fragger"
-              />
-            </div>
-            <div className="space-y-2">
-              <Label htmlFor="status">Status</Label>
-              <Select value={formData.status} onValueChange={(value) => setFormData({ ...formData, status: value })}>
-                <SelectTrigger>
-                  <SelectValue placeholder="Select status" />
-                </SelectTrigger>
-                <SelectContent>
-                  <SelectItem value="Active">Active</SelectItem>
-                  <SelectItem value="Benched">Benched</SelectItem>
-                  <SelectItem value="On Leave">On Leave</SelectItem>
-                  <SelectItem value="Discontinued">Discontinued</SelectItem>
-                </SelectContent>
-              </Select>
-            </div>
-          </div>
-
-          <div className="space-y-4">
-            <Label>Device Information</Label>
-            <div className="grid gap-4 md:grid-cols-2">
-              <div className="space-y-2">
-                <Label htmlFor="device_model">Device Model</Label>
-                <Input
-                  id="device_model"
-                  value={formData.device_model}
-                  onChange={(e) => setFormData({ ...formData, device_model: e.target.value })}
-                  placeholder="e.g., iPhone 14 Pro"
-                />
-              </div>
-              <div className="space-y-2">
-                <Label htmlFor="ram">RAM</Label>
-                <Input
-                  id="ram"
-                  value={formData.ram}
-                  onChange={(e) => setFormData({ ...formData, ram: e.target.value })}
-                  placeholder="e.g., 8GB"
-                />
-              </div>
-              <div className="space-y-2">
-                <Label htmlFor="fps">FPS</Label>
-                <Input
-                  id="fps"
-                  value={formData.fps}
-                  onChange={(e) => setFormData({ ...formData, fps: e.target.value })}
-                  placeholder="e.g., 60 FPS"
-                />
-              </div>
-              <div className="space-y-2">
-                <Label htmlFor="storage">Storage</Label>
-                <Input
-                  id="storage"
-                  value={formData.storage}
-                  onChange={(e) => setFormData({ ...formData, storage: e.target.value })}
-                  placeholder="e.g., 256GB"
-                />
-              </div>
-            </div>
-          </div>
-
-          <div className="space-y-4">
-            <Label>Game Settings</Label>
-            <div className="flex items-center space-x-2">
-              <Switch
-                id="gyroscope"
-                checked={formData.gyroscope_enabled}
-                onCheckedChange={(checked) => setFormData({ ...formData, gyroscope_enabled: checked })}
-              />
-              <Label htmlFor="gyroscope">Gyroscope Enabled</Label>
-            </div>
-          </div>
-
-          <div className="space-y-4">
-<<<<<<< HEAD
-            <Label>Social Links</Label>
-            <div className="grid gap-4 md:grid-cols-2">
-              <div className="space-y-2">
-                <Label htmlFor="instagram">Instagram Handle</Label>
-                <Input
-                  id="instagram"
-                  value={formData.instagram_handle}
-                  onChange={(e) => setFormData({ ...formData, instagram_handle: e.target.value })}
-                  placeholder="@username"
-                />
-              </div>
-              <div className="space-y-2">
-                <Label htmlFor="discord">Discord ID</Label>
-                <Input
-                  id="discord"
-                  value={formData.discord_id}
-                  onChange={(e) => setFormData({ ...formData, discord_id: e.target.value })}
-                  placeholder="username#1234"
-=======
-            <Label>Device Information</Label>
-            <div className="grid gap-4 md:grid-cols-2">
-              <div className="space-y-2">
-                <Label htmlFor="device_model">Device Model</Label>
-                <Input
-                  id="device_model"
-                  value={formData.device_model}
-                  onChange={(e) => setFormData({ ...formData, device_model: e.target.value })}
-                  placeholder="e.g., iPhone 14 Pro"
-                />
-              </div>
-              <div className="space-y-2">
-                <Label htmlFor="ram">RAM</Label>
-                <Input
-                  id="ram"
-                  value={formData.ram}
-                  onChange={(e) => setFormData({ ...formData, ram: e.target.value })}
-                  placeholder="e.g., 8GB"
-                />
-              </div>
-              <div className="space-y-2">
-                <Label htmlFor="fps">FPS</Label>
-                <Input
-                  id="fps"
-                  value={formData.fps}
-                  onChange={(e) => setFormData({ ...formData, fps: e.target.value })}
-                  placeholder="e.g., 60 FPS"
-                />
-              </div>
-              <div className="space-y-2">
-                <Label htmlFor="storage">Storage</Label>
-                <Input
-                  id="storage"
-                  value={formData.storage}
-                  onChange={(e) => setFormData({ ...formData, storage: e.target.value })}
-                  placeholder="e.g., 256GB"
->>>>>>> 1563a0fb
-                />
-              </div>
-            </div>
-          </div>
-
-          <Button onClick={updateProfile} disabled={loading}>
-            {loading ? "Updating..." : "Update Profile"}
-          </Button>
-        </CardContent>
-      </Card>
     </div>
   )
 }