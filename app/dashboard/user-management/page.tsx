--- conflicted
+++ resolved
@@ -363,17 +363,10 @@
     }
   }
 
-<<<<<<< HEAD
   const enableSafeRLS = async () => {
     setEmergencyLoading(true)
     try {
       const result = await EmergencyAdminService.enableSafeRLS()
-=======
-  const fixAdminPolicies = async () => {
-    setEmergencyLoading(true)
-    try {
-      const result = await EmergencyAdminService.fixAdminPolicies()
->>>>>>> d76de39d
       setEmergencyResult({
         success: result.success,
         type: 'policies',
@@ -381,42 +374,26 @@
         error: result.error
       })
       
-      if (result.success) {
+              if (result.success) {
+          toast({
+            title: "Safe RLS Enabled",
+            description: "RLS policies have been re-enabled with safe admin access",
+            variant: "default"
+          })
+        } else {
+          toast({
+            title: "RLS Enable Failed",
+            description: result.error || "Failed to enable safe RLS",
+            variant: "destructive"
+          })
+        }
+      } catch (error) {
+        console.error('❌ Enable safe RLS error:', error)
         toast({
-<<<<<<< HEAD
-          title: "Safe RLS Enabled",
-          description: "RLS policies have been re-enabled with safe admin access",
-=======
-          title: "Admin Policies Fixed",
-          description: "RLS policies have been updated for better admin access",
->>>>>>> d76de39d
-          variant: "default"
-        })
-      } else {
-        toast({
-<<<<<<< HEAD
-          title: "RLS Enable Failed",
-          description: result.error || "Failed to enable safe RLS",
-=======
-          title: "Policy Fix Failed",
-          description: result.error || "Failed to fix admin policies",
->>>>>>> d76de39d
+          title: "RLS Enable Error",
+          description: error instanceof Error ? error.message : "Unknown error",
           variant: "destructive"
         })
-      }
-    } catch (error) {
-<<<<<<< HEAD
-      console.error('❌ Enable safe RLS error:', error)
-      toast({
-        title: "RLS Enable Error",
-=======
-      console.error('❌ Fix admin policies error:', error)
-      toast({
-        title: "Policy Fix Error",
->>>>>>> d76de39d
-        description: error instanceof Error ? error.message : "Unknown error",
-        variant: "destructive"
-      })
     } finally {
       setEmergencyLoading(false)
     }
@@ -775,19 +752,11 @@
                      <Button
                        size="sm"
                        variant="outline"
-<<<<<<< HEAD
                        onClick={enableSafeRLS}
                        disabled={emergencyLoading}
                        className="w-full"
                      >
                        {emergencyLoading ? "Enabling..." : "Enable Safe RLS"}
-=======
-                       onClick={fixAdminPolicies}
-                       disabled={emergencyLoading}
-                       className="w-full"
-                     >
-                       {emergencyLoading ? "Fixing..." : "Fix Admin Policies"}
->>>>>>> d76de39d
                      </Button>
                      
                      <Button
