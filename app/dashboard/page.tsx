"use client"

import { useAuth } from "@/hooks/use-auth"
import { Card, CardContent, CardDescription, CardHeader, CardTitle } from "@/components/ui/card"
import { Button } from "@/components/ui/button"
import { Users, User, BarChart3, Shield, DollarSign, CalendarCheck, Wallet, Trophy } from "lucide-react"
import Link from "next/link"
import { useState, useEffect } from "react"
import { supabase } from "@/lib/supabase"
import type { Database } from "@/lib/supabase"
import { Select, SelectTrigger, SelectValue, SelectContent, SelectItem } from "@/components/ui/select"
import { PerformanceDashboard } from "@/components/performance/performance-dashboard"
import { ErrorBoundary } from "react-error-boundary"

type Team = Database["public"]["Tables"]["teams"]["Row"]
type SlotExpense = Database["public"]["Tables"]["slot_expenses"]["Row"]
type Winning = Database["public"]["Tables"]["winnings"]["Row"]

export default function DashboardPage() {
  const { profile, loading } = useAuth()
  const [teamStats, setTeamStats] = useState({
    totalSlotsBooked: 0,
    totalExpense: 0,
    totalWinnings: 0,
    netProfit: 0,
  })
  const [teams, setTeams] = useState<Team[]>([])
  const [selectedTeamId, setSelectedTeamId] = useState<string | null>(null)
  const [performances, setPerformances] = useState<any[]>([])
  const [users, setUsers] = useState<any[]>([])
  const [debugOpen, setDebugOpen] = useState(false)
  const [lastError, setLastError] = useState<any>(() => {
    if (typeof window !== 'undefined') {
      try {
        return JSON.parse(localStorage.getItem('player_dashboard_debug_error') || 'null')
      } catch {
        return null
      }
    }
    return null
  })
  const [team, setTeam] = useState<any>(null)
  const [slots, setSlots] = useState<any[]>([])

  useEffect(() => {
    if (profile?.role === "player") {
      fetchPerformances()
      fetchUsers()
      if (profile.team_id) {
        fetchTeam()
        fetchSlots()
      }
    } else if (profile) {
      fetchTeams()
    }
  }, [profile])

  useEffect(() => {
    if (selectedTeamId) {
      fetchTeamStats(selectedTeamId)
    } else {
      setTeamStats({
        totalSlotsBooked: 0,
        totalExpense: 0,
        totalWinnings: 0,
        netProfit: 0,
      })
    }
  }, [selectedTeamId])

  const fetchTeams = async () => {
    try {
      let query = supabase.from("teams").select("*").order("name")
      if (profile?.role === "coach") {
        query = query.eq("coach_id", profile.id)
      } else if (profile?.role === "player") {
        query = query.eq("id", profile.team_id!)
      }
      const { data, error } = await query
      if (error) throw error
      setTeams(data || [])
      if (data && data.length > 0 && !selectedTeamId) {
        setSelectedTeamId(data[0].id) // Auto-select first team
      }
    } catch (error) {
      console.error("Error fetching teams for dashboard:", error)
    }
  }

  const safeSelect = async <T,>(table: string, column: string, teamId: string): Promise<T[]> => {
    try {
      const { data, error } = await supabase.from(table).select(column).eq("team_id", teamId)
      if (error) throw error
      return data as T[]
    } catch (err: any) {
      // ── Table not yet created ────────────────────────────────
      if (err?.code === "42P01" || String(err?.message).includes("does not exist")) {
        console.warn(`[Dashboard] Table "${table}" missing – defaulting to 0`)
        return [] as T[]
      }
      throw err
    }
  }

  const fetchTeamStats = async (teamId: string) => {
    try {
      // Slots count (uses head+count)
      let slotsCount = 0
      try {
        const { count, error } = await supabase
          .from("slots")
          .select("*", { count: "exact", head: true })
          .eq("team_id", teamId)
        if (error) throw error
        slotsCount = count || 0
      } catch (err: any) {
        if (err?.code === "42P01") {
          console.warn('[Dashboard] Table "slots" missing – defaulting to 0')
          slotsCount = 0
        } else {
          throw err
        }
      }

      // Expenses & Winnings
      const expenses = await safeSelect<Database["public"]["Tables"]["slot_expenses"]["Row"]>(
        "slot_expenses",
        "total",
        teamId,
      )
      const winnings = await safeSelect<Database["public"]["Tables"]["winnings"]["Row"]>(
        "winnings",
        "amount_won",
        teamId,
      )

      const totalExpense = expenses.reduce((sum, e) => sum + (e.total || 0), 0)
      const totalWinnings = winnings.reduce((sum, w) => sum + (w.amount_won || 0), 0)

      setTeamStats({
        totalSlotsBooked: slotsCount,
        totalExpense,
        totalWinnings,
        netProfit: totalWinnings - totalExpense,
      })
    } catch (error) {
      console.error("Error fetching team stats:", error)
    }
  }

  const fetchPerformances = async () => {
    if (!profile) return
    try {

      
      // First, fetch performances with basic data
      let query = supabase.from("performances").select("*")
      
      // For players, fetch team performances (not just their own)
      if (profile.role === "player" && profile.team_id) {
        query = query.eq("team_id", profile.team_id)
      } else if (profile.role === "coach" && profile.team_id) {
        query = query.eq("team_id", profile.team_id)
      }
      // For other roles, fetch all performances
      
      const { data: performanceData, error } = await query.order("created_at", { ascending: false })
      if (error) throw error
      
      // Now fetch slots data separately
      const { data: slotsData, error: slotsError } = await supabase
        .from("slots")
        .select("id, time_range, date")
      
      if (slotsError) {
        console.error("Error fetching slots:", slotsError)
        setPerformances(performanceData || [])
        return
      }
      
      // Join performance data with slot data
      const performancesWithSlots = (performanceData || []).map(performance => {
        const slotInfo = slotsData?.find(slot => slot.id === performance.slot)
        return {
          ...performance,
          slot: slotInfo || performance.slot // Use slot info if found, otherwise keep original
        }
      })
      

      setPerformances(performancesWithSlots)
    } catch (error) {
      console.error("Error fetching performances:", error)
    }
  }

  const fetchUsers = async () => {
    try {
      const { data, error } = await supabase.from("users").select("*").order("name")
      if (error) throw error
      setUsers(data || [])
    } catch (error) {
      console.error("Error fetching users:", error)
    }
  }

  const fetchTeam = async () => {
    try {
      const { data, error } = await supabase.from("teams").select("*").eq("id", profile.team_id).single()
      if (!error) setTeam(data)
      else setTeam(null)
    } catch {
      setTeam(null)
    }
  }
  const fetchSlots = async () => {
    try {
      const { data, error } = await supabase.from("slots").select("*").eq("team_id", profile.team_id)
      if (!error) setSlots(data || [])
      else setSlots([])
    } catch {
      setSlots([])
    }
  }

  const handleDebugError = (error: any) => {
    setLastError(error)
    if (typeof window !== 'undefined') {
      localStorage.setItem('player_dashboard_debug_error', JSON.stringify(error))
    }
  }

  if (loading) {
    return (
      <div className="space-y-6">
        <div className="animate-pulse">
          <div className="h-8 bg-muted rounded w-48 mb-2"></div>
          <div className="h-4 bg-muted rounded w-64"></div>
        </div>
      </div>
    )
  }

  if (!profile) {
    return (
      <div className="space-y-6">
        <div className="text-center">
          <h1 className="text-3xl font-bold tracking-tight">Dashboard</h1>
          <p className="text-muted-foreground">Loading your profile...</p>
        </div>
      </div>
    )
  }

  if (profile?.role === "player") {
    // Filter users to only show team members
    const teamUsers = users.filter(user => user.team_id === profile.team_id)
    const usersEmpty = !teamUsers || teamUsers.length === 0

<<<<<<< HEAD
    // Calculate team stats only
=======
    // Calculate stats for the player and their team
    const playerPerformances = performances.filter(p => p.player_id === profile.id)
>>>>>>> 1563a0fb
    const teamPerformances = performances.filter(p => 
      teamUsers.some(user => user.id === p.player_id)
    )
    

<<<<<<< HEAD
    const calculateTeamStats = (perfs: any[]) => {
      if (perfs.length === 0) return { 
        totalMatches: 0, 
        avgPlacement: 0, 
        totalKills: 0, 
        topFragger: "N/A", 
        chickenCount: 0, 
        mostPlayedMap: "N/A", 
        overallKD: 0 
      }
      
      const totalMatches = perfs.length
      const totalKills = perfs.reduce((sum, p) => sum + (p.kills || 0), 0)
      const avgPlacement = perfs.reduce((sum, p) => sum + (p.placement || 0), 0) / totalMatches
      const chickenCount = perfs.filter(p => p.placement === 1).length
      const overallKD = totalMatches > 0 ? totalKills / totalMatches : 0
      
      // Find top fragger
      const playerKills: Record<string, number> = {}
      perfs.forEach(p => {
        const playerName = teamUsers.find(u => u.id === p.player_id)?.name || "Unknown"
        if (!playerKills[playerName]) playerKills[playerName] = 0
        playerKills[playerName] += p.kills || 0
      })
      const topFragger = Object.keys(playerKills).reduce((a, b) => 
        playerKills[a] > playerKills[b] ? a : b, "N/A"
      )
      
      // Find most played map
      const mapCounts: Record<string, number> = {}
      perfs.forEach(p => {
        if (!mapCounts[p.map]) mapCounts[p.map] = 0
        mapCounts[p.map]++
      })
      const mostPlayedMap = Object.keys(mapCounts).reduce((a, b) => 
        mapCounts[a] > mapCounts[b] ? a : b, "N/A"
      )
      
      return { 
        totalMatches, 
        avgPlacement, 
        totalKills, 
        topFragger, 
        chickenCount, 
        mostPlayedMap, 
        overallKD 
      }
    }

    const teamStats = calculateTeamStats(teamPerformances)
=======

    const calculateStats = (perfs: any[]) => {
      if (perfs.length === 0) return { totalMatches: 0, totalKills: 0, avgDamage: 0, avgSurvival: 0, kdRatio: 0 }
      
      const totalMatches = perfs.length
      const totalKills = perfs.reduce((sum, p) => sum + (p.kills || 0), 0)
      const avgDamage = perfs.reduce((sum, p) => sum + (p.damage || 0), 0) / totalMatches
      const avgSurvival = perfs.reduce((sum, p) => sum + (p.survival_time || 0), 0) / totalMatches
      const kdRatio = totalMatches > 0 ? totalKills / totalMatches : 0
      
      return { totalMatches, totalKills, avgDamage, avgSurvival, kdRatio }
    }

    const playerStats = calculateStats(playerPerformances)
    const teamStats = calculateStats(teamPerformances)
>>>>>>> 1563a0fb

    return (
      <div className="space-y-6">
        <div>
          <h1 className="text-3xl font-bold tracking-tight">Player Dashboard</h1>
<<<<<<< HEAD
          <p className="text-muted-foreground">Your team's performance and statistics</p>
        </div>

        {/* Team Stats Cards */}
        <div className="grid gap-4 sm:gap-6 md:grid-cols-2 lg:grid-cols-3 xl:grid-cols-4">
          <Card>
            <CardHeader className="pb-3">
              <CardTitle className="text-sm font-medium text-muted-foreground">Total Matches</CardTitle>
            </CardHeader>
            <CardContent>
              <div className="text-2xl font-bold">{teamStats.totalMatches}</div>
            </CardContent>
          </Card>

          <Card>
            <CardHeader className="pb-3">
              <CardTitle className="text-sm font-medium text-muted-foreground">Avg Team Placement</CardTitle>
            </CardHeader>
            <CardContent>
              <div className="text-2xl font-bold">#{teamStats.avgPlacement.toFixed(1)}</div>
            </CardContent>
          </Card>

          <Card>
            <CardHeader className="pb-3">
              <CardTitle className="text-sm font-medium text-muted-foreground">Total Team Kills</CardTitle>
            </CardHeader>
            <CardContent>
              <div className="text-2xl font-bold">{teamStats.totalKills}</div>
            </CardContent>
          </Card>

          <Card>
            <CardHeader className="pb-3">
              <CardTitle className="text-sm font-medium text-muted-foreground">Top Fragger</CardTitle>
            </CardHeader>
            <CardContent>
              <div className="text-lg font-bold truncate">{teamStats.topFragger}</div>
            </CardContent>
          </Card>

          <Card>
            <CardHeader className="pb-3">
              <CardTitle className="text-sm font-medium text-muted-foreground">Chicken Count</CardTitle>
            </CardHeader>
            <CardContent>
              <div className="text-2xl font-bold text-yellow-600">🏆 {teamStats.chickenCount}</div>
            </CardContent>
          </Card>

          <Card>
            <CardHeader className="pb-3">
              <CardTitle className="text-sm font-medium text-muted-foreground">Most Played Map</CardTitle>
            </CardHeader>
            <CardContent>
              <div className="text-lg font-bold truncate">{teamStats.mostPlayedMap}</div>
            </CardContent>
          </Card>

          <Card>
            <CardHeader className="pb-3">
              <CardTitle className="text-sm font-medium text-muted-foreground">Overall Team KD</CardTitle>
            </CardHeader>
            <CardContent>
              <div className="text-2xl font-bold">{teamStats.overallKD.toFixed(2)}</div>
            </CardContent>
          </Card>
        </div>

=======
          <p className="text-muted-foreground">Your performance and team statistics</p>
        </div>

        {/* Player and Team Stats Cards */}
        <div className="grid gap-4 sm:gap-6 lg:grid-cols-2">
          <Card>
            <CardHeader>
              <CardTitle className="flex items-center gap-2 text-lg">
                <User className="h-5 w-5" />
                Your Stats
              </CardTitle>
            </CardHeader>
            <CardContent>
              <div className="grid gap-3 grid-cols-2 sm:grid-cols-3 lg:grid-cols-2 xl:grid-cols-3">
                <div className="space-y-1">
                  <p className="text-xs sm:text-sm text-muted-foreground">Total Matches</p>
                  <p className="text-xl sm:text-2xl font-bold">{playerStats.totalMatches}</p>
                </div>
                <div className="space-y-1">
                  <p className="text-xs sm:text-sm text-muted-foreground">Total Kills</p>
                  <p className="text-xl sm:text-2xl font-bold">{playerStats.totalKills}</p>
                </div>
                <div className="space-y-1">
                  <p className="text-xs sm:text-sm text-muted-foreground">Avg Damage</p>
                  <p className="text-xl sm:text-2xl font-bold">{playerStats.avgDamage.toFixed(0)}</p>
                </div>
                <div className="space-y-1">
                  <p className="text-xs sm:text-sm text-muted-foreground">Avg Survival</p>
                  <p className="text-xl sm:text-2xl font-bold">{playerStats.avgSurvival.toFixed(1)}m</p>
                </div>
                <div className="space-y-1 col-span-2 sm:col-span-1">
                  <p className="text-xs sm:text-sm text-muted-foreground">KD Ratio</p>
                  <p className="text-xl sm:text-2xl font-bold">{playerStats.kdRatio.toFixed(2)}</p>
                </div>
              </div>
            </CardContent>
          </Card>

          <Card>
            <CardHeader>
              <CardTitle className="flex items-center gap-2 text-lg">
                <Shield className="h-5 w-5" />
                Team Stats
              </CardTitle>
            </CardHeader>
            <CardContent>
              <div className="grid gap-3 grid-cols-2 sm:grid-cols-3 lg:grid-cols-2 xl:grid-cols-3">
                <div className="space-y-1">
                  <p className="text-xs sm:text-sm text-muted-foreground">Total Matches</p>
                  <p className="text-xl sm:text-2xl font-bold">{teamStats.totalMatches}</p>
                </div>
                <div className="space-y-1">
                  <p className="text-xs sm:text-sm text-muted-foreground">Total Kills</p>
                  <p className="text-xl sm:text-2xl font-bold">{teamStats.totalKills}</p>
                </div>
                <div className="space-y-1">
                  <p className="text-xs sm:text-sm text-muted-foreground">Avg Damage</p>
                  <p className="text-xl sm:text-2xl font-bold">{teamStats.avgDamage.toFixed(0)}</p>
                </div>
                <div className="space-y-1">
                  <p className="text-xs sm:text-sm text-muted-foreground">Avg Survival</p>
                  <p className="text-xl sm:text-2xl font-bold">{teamStats.avgSurvival.toFixed(1)}m</p>
                </div>
                <div className="space-y-1 col-span-2 sm:col-span-1">
                  <p className="text-xs sm:text-sm text-muted-foreground">KD Ratio</p>
                  <p className="text-xl sm:text-2xl font-bold">{teamStats.kdRatio.toFixed(2)}</p>
                </div>
              </div>
            </CardContent>
          </Card>
        </div>

>>>>>>> 1563a0fb
        {/* Performance History */}
        <Card>
          <CardHeader>
            <CardTitle>Performance History</CardTitle>
            <CardDescription>Your team's recent performance data</CardDescription>
          </CardHeader>
          <CardContent>
            {usersEmpty ? (
              <div className="text-red-600">Unable to load team data. Please contact admin.</div>
            ) : (
              <ErrorBoundary FallbackComponent={({error}) => { handleDebugError(error); return <div className="text-red-600">Error: {error.message}</div> }}>
                <PerformanceDashboard performances={teamPerformances} users={teamUsers} currentUser={profile} />
              </ErrorBoundary>
            )}
          </CardContent>
        </Card>
      </div>
    )
  }

  const getRoleDescription = (role: string) => {
    switch (role) {
      case "admin":
        return "Full system access and user management"
      case "manager":
        return "Team management and performance oversight"
      case "coach":
        return "Team coaching and performance tracking"
      case "player":
        return "View personal performance and team stats"
      case "analyst":
        return "Performance analysis and reporting"
      case "pending_player":
      case "awaiting_approval":
        return "Profile under review - awaiting approval"
      default:
        return "Standard user access"
    }
  }

  const getAvailableModules = (role: string) => {
    const modules = []

    // Pending players have very limited access
    if (["pending_player", "awaiting_approval"].includes(role?.toLowerCase())) {
      modules.push({
        title: "Profile Management",
        description: "Update your personal information and settings",
        icon: User,
        href: "/dashboard/profile",
      })
      return modules // Return early, no other modules for pending players
    }

    if (role === "admin") {
      modules.push({
        title: "User Management",
        description: "Manage users, roles, and team assignments",
        icon: Users,
        href: "/dashboard/user-management",
      })
    }

    if (["admin", "manager", "coach"].includes(role)) {
      modules.push({
        title: "Team Management",
        description: "Manage teams, rosters, slots, expenses, and prize pools",
        icon: Shield,
        href: "/dashboard/team-management",
      })
    }

    modules.push({
      title: "Profile Management",
      description: "Update your personal information and settings",
      icon: User,
      href: "/dashboard/profile",
    })

    modules.push({
      title: "Performance Tracking",
      description: "Track and analyze performance metrics",
      icon: BarChart3,
      href: "/dashboard/performance",
    })

    return modules
  }

  return (
    <div className="space-y-6">
      <div>
        <h1 className="text-3xl font-bold tracking-tight">Dashboard</h1>
        <p className="text-muted-foreground">Welcome to Raptor Esports CRM</p>
      </div>

      <Card>
        <CardHeader>
          <CardTitle className="flex items-center gap-2">
            <Shield className="h-5 w-5" />
            Your Role: {["pending_player", "awaiting_approval"].includes(profile?.role?.toLowerCase()) ? "AWAITING APPROVAL" : profile?.role?.toUpperCase()}
          </CardTitle>
          <CardDescription>{getRoleDescription(profile?.role || "")}</CardDescription>
        </CardHeader>
        <CardContent>
          <div className="text-sm text-muted-foreground">
            <p>Name: {profile?.name || "Not set"}</p>
            <p>Email: {profile?.email}</p>
            {profile?.team_id && <p>Team: {teams.find((t) => t.id === profile.team_id)?.name || profile.team_id}</p>}
          </div>
        </CardContent>
      </Card>

      {/* Pending Player Status Card */}
      {["pending_player", "awaiting_approval"].includes(profile?.role?.toLowerCase()) && (
        <Card className="border-yellow-200 bg-yellow-50">
          <CardHeader>
            <CardTitle className="flex items-center gap-2 text-yellow-800">
              <Shield className="h-5 w-5" />
              Profile Under Review
            </CardTitle>
            <CardDescription className="text-yellow-700">
              Thank you for completing your registration! Our team is reviewing your profile.
            </CardDescription>
          </CardHeader>
          <CardContent className="text-yellow-800">
            <div className="space-y-2">
              <p className="text-sm">
                <strong>What happens next?</strong>
              </p>
              <ul className="text-sm space-y-1 ml-4 list-disc">
                <li>Our team will review your gaming profile and experience</li>
                <li>You'll receive an email notification once approved (24-48 hours)</li>
                <li>After approval, you'll have full access to team features</li>
              </ul>
              <div className="mt-4">
                <p className="text-sm mb-2">
                  <strong>Questions?</strong> Join our Discord community!
                </p>
                <Button 
                  asChild 
                  size="sm" 
                  className="bg-[#5865F2] hover:bg-[#4752C4] text-white"
                >
                  <a 
                    href="https://discord.gg/6986Kf3eG4" 
                    target="_blank" 
                    rel="noopener noreferrer"
                  >
                    Join Discord Server
                  </a>
                </Button>
              </div>
            </div>
          </CardContent>
        </Card>
      )}

      {["admin", "manager", "coach", "player"].includes(profile?.role?.toLowerCase()) && (
        <Card>
          <CardHeader>
            <CardTitle className="flex items-center gap-2">
              <Shield className="h-5 w-5" />
              Team Overview
            </CardTitle>
            <CardDescription>
              <Select value={selectedTeamId || ""} onValueChange={setSelectedTeamId}>
                <SelectTrigger className="w-[180px]">
                  <SelectValue placeholder="Select Team" />
                </SelectTrigger>
                <SelectContent>
                  {teams.map((team) => (
                    <SelectItem key={team.id} value={team.id}>
                      {team.name}
                    </SelectItem>
                  ))}
                </SelectContent>
              </Select>
            </CardDescription>
          </CardHeader>
          <CardContent>
            {selectedTeamId ? (
              <div className="grid gap-4 md:grid-cols-2 lg:grid-cols-4">
                <Card>
                  <CardHeader className="flex flex-row items-center justify-between space-y-0 pb-2">
                    <CardTitle className="text-sm font-medium">Total Slots Booked</CardTitle>
                    <CalendarCheck className="h-4 w-4 text-muted-foreground" />
                  </CardHeader>
                  <CardContent>
                    <div className="text-2xl font-bold">{teamStats.totalSlotsBooked}</div>
                  </CardContent>
                </Card>
                <Card>
                  <CardHeader className="flex flex-row items-center justify-between space-y-0 pb-2">
                    <CardTitle className="text-sm font-medium">Total Expenses</CardTitle>
                    <DollarSign className="h-4 w-4 text-muted-foreground" />
                  </CardHeader>
                  <CardContent>
                    <div className="text-2xl font-bold">₹{teamStats.totalExpense}</div>
                  </CardContent>
                </Card>
                <Card>
                  <CardHeader className="flex flex-row items-center justify-between space-y-0 pb-2">
                    <CardTitle className="text-sm font-medium">Total Winnings</CardTitle>
                    <Trophy className="h-4 w-4 text-muted-foreground" />
                  </CardHeader>
                  <CardContent>
                    <div className="text-2xl font-bold">₹{teamStats.totalWinnings}</div>
                  </CardContent>
                </Card>
                <Card>
                  <CardHeader className="flex flex-row items-center justify-between space-y-0 pb-2">
                    <CardTitle className="text-sm font-medium">Net Profit</CardTitle>
                    <Wallet className="h-4 w-4 text-muted-foreground" />
                  </CardHeader>
                  <CardContent>
                    <div
                      className={`text-2xl font-bold ${teamStats.netProfit >= 0 ? "text-green-500" : "text-red-500"}`}
                    >
                      ₹{teamStats.netProfit}
                    </div>
                  </CardContent>
                </Card>
              </div>
            ) : (
              <div className="text-center py-4 text-muted-foreground">Select a team to view its overview.</div>
            )}
          </CardContent>
        </Card>
      )}

      <div>
        <h2 className="text-2xl font-semibold mb-4">Available Modules</h2>
        <div className="grid gap-4 md:grid-cols-2 lg:grid-cols-3">
          {getAvailableModules(profile?.role || "").map((module) => (
            <Link key={module.title} href={module.href}>
              <Card className="cursor-pointer hover:shadow-md transition-shadow">
                <CardHeader>
                  <CardTitle className="flex items-center gap-2">
                    <module.icon className="h-5 w-5" />
                    {module.title}
                  </CardTitle>
                  <CardDescription>{module.description}</CardDescription>
                </CardHeader>
              </Card>
            </Link>
          ))}
        </div>
      </div>
    </div>
  )
}<|MERGE_RESOLUTION|>--- conflicted
+++ resolved
@@ -50,55 +50,56 @@
         fetchTeam()
         fetchSlots()
       }
-    } else if (profile) {
+    } else {
       fetchTeams()
+      fetchPerformances()
+      fetchUsers()
     }
   }, [profile])
 
   useEffect(() => {
     if (selectedTeamId) {
       fetchTeamStats(selectedTeamId)
-    } else {
-      setTeamStats({
-        totalSlotsBooked: 0,
-        totalExpense: 0,
-        totalWinnings: 0,
-        netProfit: 0,
-      })
     }
   }, [selectedTeamId])
+
+  const safeSelect = async <T,>(
+    table: string,
+    column: string,
+    teamId: string,
+  ): Promise<T[]> => {
+    try {
+      const { data, error } = await supabase
+        .from(table)
+        .select(column)
+        .eq("team_id", teamId)
+      if (error) {
+        if (error.code === "42P01") {
+          console.warn(`Table "${table}" does not exist – returning empty array`)
+          return []
+        }
+        throw error
+      }
+      return data || []
+    } catch (err: any) {
+      if (err?.code === "42P01") {
+        console.warn(`Table "${table}" does not exist – returning empty array`)
+        return []
+      }
+      throw err
+    }
+  }
 
   const fetchTeams = async () => {
     try {
-      let query = supabase.from("teams").select("*").order("name")
-      if (profile?.role === "coach") {
-        query = query.eq("coach_id", profile.id)
-      } else if (profile?.role === "player") {
-        query = query.eq("id", profile.team_id!)
-      }
-      const { data, error } = await query
+      const { data, error } = await supabase.from("teams").select("*").order("name")
       if (error) throw error
       setTeams(data || [])
       if (data && data.length > 0 && !selectedTeamId) {
-        setSelectedTeamId(data[0].id) // Auto-select first team
+        setSelectedTeamId(data[0].id)
       }
     } catch (error) {
-      console.error("Error fetching teams for dashboard:", error)
-    }
-  }
-
-  const safeSelect = async <T,>(table: string, column: string, teamId: string): Promise<T[]> => {
-    try {
-      const { data, error } = await supabase.from(table).select(column).eq("team_id", teamId)
-      if (error) throw error
-      return data as T[]
-    } catch (err: any) {
-      // ── Table not yet created ────────────────────────────────
-      if (err?.code === "42P01" || String(err?.message).includes("does not exist")) {
-        console.warn(`[Dashboard] Table "${table}" missing – defaulting to 0`)
-        return [] as T[]
-      }
-      throw err
+      console.error("Error fetching teams:", error)
     }
   }
 
@@ -151,7 +152,6 @@
   const fetchPerformances = async () => {
     if (!profile) return
     try {
-
       
       // First, fetch performances with basic data
       let query = supabase.from("performances").select("*")
@@ -187,7 +187,6 @@
         }
       })
       
-
       setPerformances(performancesWithSlots)
     } catch (error) {
       console.error("Error fetching performances:", error)
@@ -257,18 +256,12 @@
     const teamUsers = users.filter(user => user.team_id === profile.team_id)
     const usersEmpty = !teamUsers || teamUsers.length === 0
 
-<<<<<<< HEAD
     // Calculate team stats only
-=======
-    // Calculate stats for the player and their team
-    const playerPerformances = performances.filter(p => p.player_id === profile.id)
->>>>>>> 1563a0fb
     const teamPerformances = performances.filter(p => 
       teamUsers.some(user => user.id === p.player_id)
     )
     
 
-<<<<<<< HEAD
     const calculateTeamStats = (perfs: any[]) => {
       if (perfs.length === 0) return { 
         totalMatches: 0, 
@@ -319,29 +312,11 @@
     }
 
     const teamStats = calculateTeamStats(teamPerformances)
-=======
-
-    const calculateStats = (perfs: any[]) => {
-      if (perfs.length === 0) return { totalMatches: 0, totalKills: 0, avgDamage: 0, avgSurvival: 0, kdRatio: 0 }
-      
-      const totalMatches = perfs.length
-      const totalKills = perfs.reduce((sum, p) => sum + (p.kills || 0), 0)
-      const avgDamage = perfs.reduce((sum, p) => sum + (p.damage || 0), 0) / totalMatches
-      const avgSurvival = perfs.reduce((sum, p) => sum + (p.survival_time || 0), 0) / totalMatches
-      const kdRatio = totalMatches > 0 ? totalKills / totalMatches : 0
-      
-      return { totalMatches, totalKills, avgDamage, avgSurvival, kdRatio }
-    }
-
-    const playerStats = calculateStats(playerPerformances)
-    const teamStats = calculateStats(teamPerformances)
->>>>>>> 1563a0fb
 
     return (
       <div className="space-y-6">
         <div>
           <h1 className="text-3xl font-bold tracking-tight">Player Dashboard</h1>
-<<<<<<< HEAD
           <p className="text-muted-foreground">Your team's performance and statistics</p>
         </div>
 
@@ -411,80 +386,6 @@
           </Card>
         </div>
 
-=======
-          <p className="text-muted-foreground">Your performance and team statistics</p>
-        </div>
-
-        {/* Player and Team Stats Cards */}
-        <div className="grid gap-4 sm:gap-6 lg:grid-cols-2">
-          <Card>
-            <CardHeader>
-              <CardTitle className="flex items-center gap-2 text-lg">
-                <User className="h-5 w-5" />
-                Your Stats
-              </CardTitle>
-            </CardHeader>
-            <CardContent>
-              <div className="grid gap-3 grid-cols-2 sm:grid-cols-3 lg:grid-cols-2 xl:grid-cols-3">
-                <div className="space-y-1">
-                  <p className="text-xs sm:text-sm text-muted-foreground">Total Matches</p>
-                  <p className="text-xl sm:text-2xl font-bold">{playerStats.totalMatches}</p>
-                </div>
-                <div className="space-y-1">
-                  <p className="text-xs sm:text-sm text-muted-foreground">Total Kills</p>
-                  <p className="text-xl sm:text-2xl font-bold">{playerStats.totalKills}</p>
-                </div>
-                <div className="space-y-1">
-                  <p className="text-xs sm:text-sm text-muted-foreground">Avg Damage</p>
-                  <p className="text-xl sm:text-2xl font-bold">{playerStats.avgDamage.toFixed(0)}</p>
-                </div>
-                <div className="space-y-1">
-                  <p className="text-xs sm:text-sm text-muted-foreground">Avg Survival</p>
-                  <p className="text-xl sm:text-2xl font-bold">{playerStats.avgSurvival.toFixed(1)}m</p>
-                </div>
-                <div className="space-y-1 col-span-2 sm:col-span-1">
-                  <p className="text-xs sm:text-sm text-muted-foreground">KD Ratio</p>
-                  <p className="text-xl sm:text-2xl font-bold">{playerStats.kdRatio.toFixed(2)}</p>
-                </div>
-              </div>
-            </CardContent>
-          </Card>
-
-          <Card>
-            <CardHeader>
-              <CardTitle className="flex items-center gap-2 text-lg">
-                <Shield className="h-5 w-5" />
-                Team Stats
-              </CardTitle>
-            </CardHeader>
-            <CardContent>
-              <div className="grid gap-3 grid-cols-2 sm:grid-cols-3 lg:grid-cols-2 xl:grid-cols-3">
-                <div className="space-y-1">
-                  <p className="text-xs sm:text-sm text-muted-foreground">Total Matches</p>
-                  <p className="text-xl sm:text-2xl font-bold">{teamStats.totalMatches}</p>
-                </div>
-                <div className="space-y-1">
-                  <p className="text-xs sm:text-sm text-muted-foreground">Total Kills</p>
-                  <p className="text-xl sm:text-2xl font-bold">{teamStats.totalKills}</p>
-                </div>
-                <div className="space-y-1">
-                  <p className="text-xs sm:text-sm text-muted-foreground">Avg Damage</p>
-                  <p className="text-xl sm:text-2xl font-bold">{teamStats.avgDamage.toFixed(0)}</p>
-                </div>
-                <div className="space-y-1">
-                  <p className="text-xs sm:text-sm text-muted-foreground">Avg Survival</p>
-                  <p className="text-xl sm:text-2xl font-bold">{teamStats.avgSurvival.toFixed(1)}m</p>
-                </div>
-                <div className="space-y-1 col-span-2 sm:col-span-1">
-                  <p className="text-xs sm:text-sm text-muted-foreground">KD Ratio</p>
-                  <p className="text-xl sm:text-2xl font-bold">{teamStats.kdRatio.toFixed(2)}</p>
-                </div>
-              </div>
-            </CardContent>
-          </Card>
-        </div>
-
->>>>>>> 1563a0fb
         {/* Performance History */}
         <Card>
           <CardHeader>
